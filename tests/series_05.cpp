--- conflicted
+++ resolved
@@ -225,7 +225,6 @@
 	}
 }
 
-<<<<<<< HEAD
 struct nr_00
 {
 	nr_00(const nr_00 &) = delete;
@@ -268,14 +267,11 @@
 	BOOST_CHECK_EQUAL(math::cos(g_series_type2<double,int>{}),math::cos(0.));
 }
 
-// Series not evaluable due to nasty type.
-BOOST_AUTO_TEST_CASE(series_evaluate_test)
-{
-	BOOST_CHECK((!is_evaluable<g_series_type2<double,int>,double>::value));
-=======
 // Some evaluation tests after we added the improved checking + error message logic in series.
 BOOST_AUTO_TEST_CASE(series_evaluation_test)
 {
+	// Series not evaluable due to nasty type.
+	BOOST_CHECK((!is_evaluable<g_series_type2<double,int>,double>::value));
 	using math::evaluate;
 	using p_type = polynomial<integer,monomial<int>>;
 	p_type x{"x"}, y{"y"}, z{"z"};
@@ -312,5 +308,4 @@
 		BOOST_CHECK(std::string(ia.what()).find("the symbol 'x' is missing from the series evaluation dictionary") !=
 			std::string::npos);
 	}
->>>>>>> f112383d
 }