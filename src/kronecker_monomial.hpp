--- conflicted
+++ resolved
@@ -209,14 +209,6 @@
 		 * This constructor is enabled only if \p U satisfies piranha::has_begin_end, and the value type
 		 * of the iterator type of \p U can be safely cast to \p T.
 		 *
-<<<<<<< HEAD
-		 * The values in the initializer list are intended to represent the exponents of the monomial:
-		 * they will be converted to type \p T (if \p T and \p U are not the same type),
-		 * encoded using piranha::kronecker_array::encode() and the result assigned to the internal integer instance.
-		 *
-		 * @param[in] list initializer list representing the exponents.
-		 *
-=======
 		 * This constructor will build internally a vector of values from the input container \p c, encode it and assign the result
 		 * to the internal integer instance. The value type of the container is converted to \p T using
 		 * piranha::safe_cast().
@@ -224,7 +216,6 @@
 		 * @param[in] c the input container.
 		 *
 		 * @throws std::overflow_error if the container has a size greater than an implementation-defined value.
->>>>>>> 7d2b3f59
 		 * @throws unspecified any exception thrown by:
 		 * - piranha::kronecker_array::encode(),
 		 * - piranha::safe_cast(),
@@ -261,16 +252,10 @@
 		 * to the internal integer instance. The value type of the iterator is converted to \p T using
 		 * piranha::safe_cast().
 		 *
-<<<<<<< HEAD
-		 * @param[in] start beginning of the range.
-		 * @param[in] end end of the range.
-		 *
-=======
 		 * @param[in] begin beginning of the range.
 		 * @param[in] end end of the range.
 		 *
 		 * @throws std::overflow_error if the distance between \p begin and \p end is greater than an implementation-defined value.
->>>>>>> 7d2b3f59
 		 * @throws unspecified any exception thrown by:
 		 * - piranha::kronecker_array::encode(),
 		 * - piranha::safe_cast(),
