/* Copyright 2009-2016 Francesco Biscani (bluescarni@gmail.com)

This file is part of the Piranha library.

The Piranha library is free software; you can redistribute it and/or modify
it under the terms of either:

  * the GNU Lesser General Public License as published by the Free
    Software Foundation; either version 3 of the License, or (at your
    option) any later version.

or

  * the GNU General Public License as published by the Free Software
    Foundation; either version 3 of the License, or (at your option) any
    later version.

or both in parallel, as here.

The Piranha library is distributed in the hope that it will be useful, but
WITHOUT ANY WARRANTY; without even the implied warranty of MERCHANTABILITY
or FITNESS FOR A PARTICULAR PURPOSE.  See the GNU General Public License
for more details.

You should have received copies of the GNU General Public License and the
GNU Lesser General Public License along with the Piranha library.  If not,
see https://www.gnu.org/licenses/. */

#ifndef PIRANHA_PIRANHA_HPP
#define PIRANHA_PIRANHA_HPP

/** \file piranha.hpp
 * \brief Global piranha header file.
 * 
 * Include this file to import piranha's entire public interface.
 */

/// Root piranha namespace.
/*
 * \todo explain in general section the base assumptions of move semantics and thread safety (e.g., require implicitly that
 * all moved-from objects are assignable and destructable, and everything not thread-safe by default).
 * \todo base_series test: missing merge terms with negative+move (that actually swaps the contents of the series) and negative+move with different series types.
 * \todo check usage of max_load_factor (especially wrt flukes in * instead of / or viceversa).
 * \todo review use of numeric_cast: in some places we might be using it in such a way we expect errors if converting floating point to int, but this is not the case (from the doc)
 * \todo the tuning parameters should be tested and justified (e.g., when to go into mt mode, etc.).
 * \todo series multadd to speed-up series multiplication when coefficients are series?
 * \todo look into perfect forwarding of members, for use in series, hash set (?)
 * http://stackoverflow.com/questions/8570655/perfect-forwarding-a-member-of-object
 * update: tried this on the series insertion methods, it seems like GCC does not implement this correctly (while clang does). Check again in the future.
 * \todo it seems like default construction of c++ containers might throw :/ We should probably double-check we do not assume any nothrow behaviour in
 * such cases. For instance, if we use an old-style C allocation function and we need to create a container _before_ calling free(), then the behaviour
 * might not be exception-safe.
 * \todo in pyranha, access to static variables should be made thread-safe (first of all in the Python sense,
 * e.g., importing the module from multiple Python threads). In particular, access to the coefficient list (construct on first
 * use with mutex protection instead of at register time? or maybe avoid using static variable and build each time)
 * and python converters (protect the inited flags with mutexes).
 * \todo instead of disabling debug checks at shutdown for series, maybe we should do like in Python and register an
 * atexit() function to clean up custom derivatives before static destruction starts. We could register the atexit
 * at the first invocation of register_custom_derivative() for each series type, set a flag and then query the flag each time.
 * Probably the existing mutex can be resued as well. Probably it makes sense to keep both, as the existing method would
 * work in a more generic fashion.
 * \todo pyranha: enable math for numpy's floating point type, and arrays. Also, think about enabling conversion from the numpy float
 * in the from-python converters? -> if we do this last bit, we must make sure that our custom converter does not override any other
 * converter that might be registered in boost python. We need to query the registry and check at runtime.
 * \todo: pyranha tests should test the *exposition* and/or wrapping, not the functionality of the library. For poly/poisson series, add
 * tests for degree/order, plus add in math.py the degree/order methods in order to mirror math.hpp.
 * \todo in the rework of the substitution methods with toolboxes, remember to switch the interface of the key's subs to use string
 * instead of symbol for consistency.
 * \todo initializer_list ctors: should they be explicit or not?
 * \todo review usage of new, we probably want to switch to unqualified new() in order to account for possible overloads
 * to be found via ADL -> note that placement new cannot be overloaded:
 * http://stackoverflow.com/questions/3675059/how-could-i-sensibly-overload-placement-operator-new (and 18.6.1.3 in the standard)
 * so we might as well keep ::new in those cases.
 * \todo similarly, review all struct/class is_/has_is_ type traits to prevent ADL by using piranha specifiers as needed.
 * \todo should we always use piranha when calling functions in order to prevent ADL? -> note that these ADL concerns apply
 * only to unqualified function calls, of which there are not many (e.g., the math type traits are all defined outside piranha::math
 * and hence always include the math:: qualifier).
 * \todo after the switch to 4.8, we can drop in many places the forward ctor macro in favour of just inheriting constructors (in other
 * places, e.g., polynomial, we still need them as we are adding new custom ctors). Probably the assignment macro must stay anyway.
 * update: tried this for a while, it looks like the semantics of inheriting ctors might not be what we need, and the support in compilers
 * is still brittle. Maybe revisit in the future.
 * \todo consider replacing the & operator with std::addressof in positional new forms. It seems there might be a perf. penalty
 * involved in doing that, if that is the case we can either do it only if the type is not POD or maybe even if it does not have
 * the operator overloaded (via decltype SFINAE).
 * \todo in pyranha, we should be able to provide self-descriptive docstrings for the exposed series, based on the
 * template enable_if mechanism.
 * \todo consider bringing back the unroller from the vectorization work into the small_vector class.
 * \todo some versions of mingw want __mingw_aligned_malloc instead of _aligned_malloc, fix this with a check in the build system. Or
 * maybe check whether __mingw_aligned_malloc is available in all mingw versions.
 * \todo pyranha: try to understand what is the best way to have functions which are extensible from the user. E.g., we have math.cos
 * that works on series, mpmath, etc., how can we provide a mechanism for a user to add her own specialisations?
 * http://stackoverflow.com/questions/18957424/proper-way-to-make-functions-extensible-by-the-user
 * \todo check usages of std algorithms against the assumptions on the functors used:
 * http://stackoverflow.com/questions/20119810/parallel-implementations-of-std-algorithms-and-side-effects
 * \todo probably better to remove the thread_management class and use free functions directly for the binding.
 * \todo review the usage of the static keyword for functions: we are header-only now, it's probably not needed (esp. static inline).
 * \todo review all usages of lexical_cast and stringstreams, probably we need either to replace them altogether or at least to make
 * sure they behave consistently wrt locale settings.
 * \todo doxygen: check usage of param[(in,)out], and consider using the tparam command.
 * \todo review the use of return statements with const objects, if any.
 * \todo math::is_zero() is used to determine ignorability of a term in a noexcept method in term. Should we require it to be
 * noexcept as well and put the requirement in the is_cf type trait?
 * \todo floating point stuff: there's a few things we can improve here. The first problem is that, in some places where it could
 * matter (interop mp_integer/rational <--> float) we don't check for math errors, as explained here:
 * http://en.cppreference.com/w/cpp/numeric/math/math_errhandling
 * We should probably check for errors when we need things to be exact and safe. These include ilogb, scalb, trunc, etc. Secondly,
 * we have a bunch of generic fp algorithms that could be easily extended to work with nonstandard fp types such as quadmath
 * and decimal. We need then to abstract fp standard functions in our own wrappers and abstract away in a separate place our
 * generic algos scattered around. Then in the wrappers we could add automatic checks for errno (raise exception) and kill two
 * birds with one stone.
 * \todo review the usage of _fwd headers. It seems it is ok for friend declarations for instance, but wherever we might
 * need the full definition of the object we might want to reorganise the code.
 * \todo the prepare_for_print() should probably become a public print_exponent(), that also takes care of putting brackets
 * e.g. when printing rational exponents with non-unitary denominator.
 * \todo probably we should change the pow() implementation for integer to error out if the power is negative and the base
 * is not unitary.
 * \todo http://keepachangelog.com/CHANGELOG.md
 * \todo in pyranha, it would be nice to have a reverse lookup from the name of the exposed types to their representation
 * in the type system. Plus, maybe when printing the series they should have a header displaying their name in the type
 * system and maybe the list of arguments. Also, what happens if we expose, say, polynomial<double> *and* polynomial<double,k_monomial>,
 * supposing that they are the same type one day?
 * \todo should the print coefficient operator of real print the precision as well or is the number of digits enough hint?
 * \todo pyranha: in the docstrings probably we should change from relative to absolute imports, for clarity.
 * \todo try to minimise the use of is_instance_of, as it is fragile at the moment.
 * \todo need to review the requirements on all std object we use as members of classes. We often require them to be noexcept
 * but they do not need to be by the standard (e.g., hash, equal_to, vector, ...). Note that in all our classes we mark move
 * operations as noexcept so we don't really need to require std members to be noexcept (if they throw an exception - unlikely
 * - the program will terminate anyway). We should also probably check the uses of std::move in order to make sure we do not use
 * exception guarantees throughout the code.
 * \todo do the noexcept methods in keys really need to be noexcept? Maybe it is better to offer a weaker exception guarantee
 * and be done with them instead.
 * \todo there could be some tension between SFINAE and the hard errors from static asserts in certain type traits such as key_is_*,
 * series_is_*, etc. So far this has resulted in no practical problems, but in the future we might want to look again at this.
 * UPDATE: this came up and was solved in series_is_rebindable by replacing the hard assertion errors with simply setting the value
 * of the type trait to false via a specialisation. Keep this solution in mind if the problem arises elsewhere.
 * \todo serialization: it seems like if the text in the archive is complete garbage, the destructor will throw. Check that this behaviour
 * is ok in Python, and that the exception from boost serialization is thrown and translated properly. Maybe test garbage archives
 * also in the existing serialization tests.
 * \todo positional new needs the <new> header.
 * \todo std::move() needs the <utility> header.
 * \todo as an idea, the series specialisations for the impl functors in the toolboxes might all go in series.hpp, with the following conditions:
 * - the involved object is/are series,
 * - they support the needed methods (e.g., subs(), degree(), etc.).
 * This way if we need, e.g., a custom subs() in a particular series type, we can implement the custom method (i.e., without using the toolbox) but still ending
 * up with a correct math::subs() specialisation without having to re-code it for the particular series type. We need to check that we always use
 * math::* functors instead of member functions in order to avoid picking the base implementation.
 * \todo related to the above, beautification of the enabling conditions for impl functors - in the same fashion as we do for methods and functions.
 * \todo we probably need a way to handle the excessive growth of ipow caches. Just keep the most recently used entries up to a certain
 * user-configurable limit. Also, it might be useful to give the user the ability to query the cache, see how many items are stored, etc.
 * \todo we should really add some perf tests based on the work by alex perminov. Also, based on this, which operations in his use cases could
 * benefit from parallelisation?
 * \todo the replace_symbol() method for series. Or maybe rename_symbol().
 * \todo get rid of the global state for the symbols, just store strings. This should allow to remove the ugliness of checking the shutdown flag.
 * \todo consider the use of the upcoming std::shared_lock/mutex for multiple readers/single writer situations (e.g., in the custom derivative
 * machinery). Maybe we can do with the boost counterpart if it does not require extra linking, until C++14.
 * \todo it looks like in many cases we can hide excess default template parameters used in TMP by adding an extra layer of indirection. This has only cosmetic
 * value, but might be worth for clarity in the long run.
 * \todo the pattern of sin/cos in poisson series and invert in divisor_series (that is, recurse until a polynomial coefficient is found) should probably
 * be applied in the integration routine for poisson series that integrates by part when coefficient has positive degree in the integration variable
 * and the trig part also depend on the integration variable.
 * \todo related to the above: we should probably generalise the integral_combination() in polynomial to deal also with recursively-represented polys,
 * so that, e.g., we can use them as coefficients in poisson series. Also the polynomial's special pow() and integrate() method should be able to deal
 * with recursive polys in the same fashion. This should probably be a bullet point if we ever decide to support recrusive polynomials as first-class citizens.
 * \todo disable test building by default. Remember to update CI for this.
 * \todo the tuning:: class should probably be rolled into settings.
 * \todo think about removing the noexcept requirements for ignorability and compatibility of terms. This makes sense logically as ignorability is anyway
 * gonna call is_zero(), which might throw (see bp_object for instance), we might end up simplifying the logic and we don't lose much (not a big deal
 * if the exception safety is weaker). If we do this, we need to check all usages of is_ignorable()/is_compatible(), re-evaluate the exception handling
 * where they are used and update the docs for exception specifications.
 * \todo hash_set needs more testing.
 * \todo maybe we should rename is_container_element to is_regular_type.
 * \todo we should probably add the is_container_element check to the type inferred for evaluation, and possibly other automatically inferred types
 * in generic algorithms - subs, ipow_subs, etc.? This is kind of done in the pmappable requirements.
 * \todo the following items still remain to be finished up after the truncation rework:
 *   - re-evaluate the heuristic for choosing n_threads in fill_term_pointers, estimate_series_size, and the likes. Right now we are using
 *     the heuristic for series multiplication, but, at least in case of fill_term_pointers, it seems like we might be running in some overhead.
 *   - the fill_term_pointers parallelisation + deterministic ordering has not been done yet for rational coefficients.
 * \todo in a bunch of generic constructors all over the place, we enable them only if the argument is not the same type as the calling class.
 * This should probably be an is_base_of check, as done in forwarding.hpp, so that if one derives from the class then we are still not mixing
 * up generic ctor and standard copy/move ones in the derived class.
 * \todo in order to circumvent the problem of the lack of thread local storage on osx, we should probably just create a local variable ad-hoc.
 * It will be suboptimal but at least it should work on osx.
 * \todo the multiplication of a series by single coefficient can probably be handled in the binary_mul_impl() method.
 * \todo we need to review the documentation/implementation of type traits were we strip away cv qualifications vs, e.g., implementing the test() method
 * in terms of const references. I think in some cases it should be made more explicit and consistent across the type traits.
<<<<<<< HEAD
 * \todo the multiplication of a series by single coefficient can probably be handled in the binary_mul_impl() method. Once we have this, we could
 * also think about re-implementing multiplication by zero by an actual coefficient multiplication, thus solving the incosistency with double
 * coefficients reported in audi (0 * inf = 0 --> empty polynomia, instead of NaN).
 * \todo in mp_integer probably the ternary operations (and multadd and divexact etc.) should be modified so that the return value is demoted to
 * static if the other operands are static as well. Right now, if one re-uses the same output object multiple times, once it is set to dynamic
 * storage there's no going back. On the other hand, that is what one might want in some cases (e.g., a value that iteratively always increases).
 * Not sure there's a general solution.
=======
 * \todo safe_cast should probably have its own special exception. As it stands, when we do try { safe_cast() } catch {} we are catching other
 * errors as unsafe cast where they might not be (e.g., a memory error). It is important to know when safe_cast fails because of unsafe cast
 * rather than other errors, see e.g. how it is used in the poly linear arg combination.
>>>>>>> a5b790e8
 */
namespace piranha
{

// Namespace for implementation details.
// Classes and functions defined in this namespace are non-documented implementation details.
// Users should never employ functionality implemented in this namespace.
namespace detail {}

/// Inline namespace for the definition of user-defined literals.
inline namespace literals {}

}

#include "array_key.hpp"
#include "base_series_multiplier.hpp"
#include "binomial.hpp"
#include "cache_aligning_allocator.hpp"
#include "config.hpp"
#include "convert_to.hpp"
#include "debug_access.hpp"
#include "divisor.hpp"
#include "divisor_series.hpp"
#include "dynamic_aligning_allocator.hpp"
#include "environment.hpp"
#include "exceptions.hpp"
#include "hash_set.hpp"
#include "invert.hpp"
#include "ipow_substitutable_series.hpp"
#include "is_cf.hpp"
#include "is_key.hpp"
#include "key_is_convertible.hpp"
#include "key_is_multipliable.hpp"
#include "kronecker_array.hpp"
#include "kronecker_monomial.hpp"
#include "math.hpp"
#include "memory.hpp"
#include "monomial.hpp"
#include "mp_integer.hpp"
#include "mp_rational.hpp"
#include "poisson_series.hpp"
#include "polynomial.hpp"
#include "pow.hpp"
#include "power_series.hpp"
#include "print_coefficient.hpp"
#include "print_tex_coefficient.hpp"
#include "real.hpp"
#include "real_trigonometric_kronecker_monomial.hpp"
#include "runtime_info.hpp"
#include "safe_cast.hpp"
#include "serialization.hpp"
#include "series.hpp"
#include "series_multiplier.hpp"
#include "settings.hpp"
#include "small_vector.hpp"
#include "static_vector.hpp"
#include "substitutable_series.hpp"
#include "symbol.hpp"
#include "symbol_set.hpp"
#include "t_substitutable_series.hpp"
#include "term.hpp"
#include "thread_barrier.hpp"
#include "thread_management.hpp"
#include "thread_pool.hpp"
#include "trigonometric_series.hpp"
#include "tuning.hpp"
#include "type_traits.hpp"

#endif<|MERGE_RESOLUTION|>--- conflicted
+++ resolved
@@ -183,7 +183,6 @@
  * \todo the multiplication of a series by single coefficient can probably be handled in the binary_mul_impl() method.
  * \todo we need to review the documentation/implementation of type traits were we strip away cv qualifications vs, e.g., implementing the test() method
  * in terms of const references. I think in some cases it should be made more explicit and consistent across the type traits.
-<<<<<<< HEAD
  * \todo the multiplication of a series by single coefficient can probably be handled in the binary_mul_impl() method. Once we have this, we could
  * also think about re-implementing multiplication by zero by an actual coefficient multiplication, thus solving the incosistency with double
  * coefficients reported in audi (0 * inf = 0 --> empty polynomia, instead of NaN).
@@ -191,11 +190,9 @@
  * static if the other operands are static as well. Right now, if one re-uses the same output object multiple times, once it is set to dynamic
  * storage there's no going back. On the other hand, that is what one might want in some cases (e.g., a value that iteratively always increases).
  * Not sure there's a general solution.
-=======
  * \todo safe_cast should probably have its own special exception. As it stands, when we do try { safe_cast() } catch {} we are catching other
  * errors as unsafe cast where they might not be (e.g., a memory error). It is important to know when safe_cast fails because of unsafe cast
  * rather than other errors, see e.g. how it is used in the poly linear arg combination.
->>>>>>> a5b790e8
  */
 namespace piranha
 {
