--- conflicted
+++ resolved
@@ -211,15 +211,12 @@
  * if one uses static methods rather than instance methods (something related to the calling class not being a complete
  * type). Keep this in mind in order to simplify signatures when dealing with compelx sfinae stuff.
  * \todo need probably to provide an overload to math::evaluate() taking init list, for ease of use from C++.
-<<<<<<< HEAD
  * \todo is_unitary() should be implemented for real and series as well.
-=======
  * \todo we are using std::decay all over the place to, essentially, remove cv and ref qualifiers from types. But decay
  * also turns arrays into pointers and functions into pointers. Maybe we should have a remove_cvr type trait that just removes
  * cv and refs instead. Not sure if we care about plain arrays and function pointers enough though.
  * \todo the evaluate requirements and type trait do not fail when the second type is a reference. this should be fixed
  * in the type-traits rework.
->>>>>>> c7222dd1
  */
 namespace piranha
 {
